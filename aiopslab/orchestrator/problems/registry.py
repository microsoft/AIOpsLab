import os
import re
from typing import Callable, Dict

from aiopslab.orchestrator.problems.k8s_target_port_misconfig import *
from aiopslab.orchestrator.problems.k8s_target_port_misconfig.target_port_variant import (
    K8STargetPortMisconfigVariantDetection,
    K8STargetPortMisconfigVariantLocalization,
)
from aiopslab.orchestrator.problems.auth_miss_mongodb import *
from aiopslab.orchestrator.problems.revoke_auth import *
from aiopslab.orchestrator.problems.storage_user_unregistered import *
from aiopslab.orchestrator.problems.misconfig_app import *
from aiopslab.orchestrator.problems.misconfig_app.misconfig_app_variant import (
    MisconfigAppVariantAnalysis,
    MisconfigAppVariantDetection,
    MisconfigAppVariantLocalization,
    MisconfigAppVariantMitigation,
)
from aiopslab.orchestrator.problems.scale_pod import *
from aiopslab.orchestrator.problems.scale_pod.scale_pod_variant import (
    ScalePodVariantDetection,
    ScalePodVariantLocalization,
)
from aiopslab.orchestrator.problems.assign_non_existent_node import *
from aiopslab.orchestrator.problems.container_kill import *
from aiopslab.orchestrator.problems.container_kill.container_kill_variant import (
    ContainerKillVariantAnalysis,
    ContainerKillVariantDetection,
    ContainerKillVariantLocalization,
    ContainerKillVariantMitigation,
)
from aiopslab.orchestrator.problems.pod_failure import *
from aiopslab.orchestrator.problems.pod_failure.pod_failure_variant import (
<<<<<<< HEAD
    PodFailureVariantDetection,
    PodFailureVariantLocalization,
=======
    PodFailureVariantAnalysis,
    PodFailureVariantDetection,
    PodFailureVariantLocalization,
    PodFailureVariantMitigation,
>>>>>>> 6083489e
)
from aiopslab.orchestrator.problems.pod_kill import *
from aiopslab.orchestrator.problems.pod_kill.pod_kill_variant import (
    PodKillVariantAnalysis,
    PodKillVariantDetection,
    PodKillVariantLocalization,
    PodKillVariantMitigation,
)
from aiopslab.orchestrator.problems.network_loss import *
from aiopslab.orchestrator.problems.network_loss.network_loss_variant import (
    NetworkLossVariantAnalysis,
    NetworkLossVariantDetection,
    NetworkLossVariantLocalization,
    NetworkLossVariantMitigation,
)
from aiopslab.orchestrator.problems.network_delay import *
from aiopslab.orchestrator.problems.network_delay.network_delay_variant import (
    NetworkDelayVariantDetection,
    NetworkDelayVariantLocalization,
)
from aiopslab.orchestrator.problems.no_op import *
from aiopslab.orchestrator.problems.kernel_fault import *
from aiopslab.orchestrator.problems.disk_woreout import *
from aiopslab.orchestrator.problems.ad_service_failure import *
from aiopslab.orchestrator.problems.ad_service_high_cpu import *
from aiopslab.orchestrator.problems.ad_service_manual_gc import *
from aiopslab.orchestrator.problems.cart_service_failure import *
from aiopslab.orchestrator.problems.image_slow_load import *
from aiopslab.orchestrator.problems.kafka_queue_problems import *
from aiopslab.orchestrator.problems.loadgenerator_flood_homepage import *
from aiopslab.orchestrator.problems.payment_service_failure import *
from aiopslab.orchestrator.problems.payment_service_unreachable import *
from aiopslab.orchestrator.problems.product_catalog_failure import *
from aiopslab.orchestrator.problems.recommendation_service_cache_failure import *
from aiopslab.orchestrator.problems.redeploy_without_pv import *
from aiopslab.orchestrator.problems.wrong_bin_usage import *
from aiopslab.orchestrator.problems.operator_misoperation import *
from aiopslab.orchestrator.problems.operator_misoperation.operator_misoperation_variant import (
    K8SOperatorMisoperationVariantAnalysis,
    K8SOperatorMisoperationVariantDetection,
    K8SOperatorMisoperationVariantLocalization,
    K8SOperatorMisoperationVariantMitigation,
)
from aiopslab.orchestrator.problems.flower_node_stop import *
from aiopslab.orchestrator.problems.flower_model_misconfig import *


class ProblemRegistry:
    def __init__(self, variant_mode: str | None = None):
        self.variant_mode = self._resolve_variant_mode(variant_mode)
        self._static_registry: Dict[str, Callable[[], object]] = {
            # K8s target port misconfig
            "k8s_target_port-misconfig-detection-1": lambda: K8STargetPortMisconfigDetection(
                faulty_service="user-service"
            ),
            "k8s_target_port-misconfig-localization-1": lambda: K8STargetPortMisconfigLocalization(
                faulty_service="user-service"
            ),
            "k8s_target_port-misconfig-analysis-1": lambda: K8STargetPortMisconfigAnalysis(
                faulty_service="user-service"
            ),
            "k8s_target_port-misconfig-mitigation-1": lambda: K8STargetPortMisconfigMitigation(
                faulty_service="user-service"
            ),
            "k8s_target_port-misconfig-detection-2": lambda: K8STargetPortMisconfigDetection(
                faulty_service="text-service"
            ),
            "k8s_target_port-misconfig-localization-2": lambda: K8STargetPortMisconfigLocalization(
                faulty_service="text-service"
            ),
            "k8s_target_port-misconfig-analysis-2": lambda: K8STargetPortMisconfigAnalysis(
                faulty_service="text-service"
            ),
            "k8s_target_port-misconfig-mitigation-2": lambda: K8STargetPortMisconfigMitigation(
                faulty_service="text-service"
            ),
            "k8s_target_port-misconfig-detection-3": lambda: K8STargetPortMisconfigDetection(
                faulty_service="post-storage-service"
            ),
            "k8s_target_port-misconfig-localization-3": lambda: K8STargetPortMisconfigLocalization(
                faulty_service="post-storage-service"
            ),
            "k8s_target_port-misconfig-analysis-3": lambda: K8STargetPortMisconfigAnalysis(
                faulty_service="post-storage-service"
            ),
            "k8s_target_port-misconfig-mitigation-3": lambda: K8STargetPortMisconfigMitigation(
                faulty_service="post-storage-service"
            ),
            # MongoDB auth missing
            "auth_miss_mongodb-detection-1": MongoDBAuthMissingDetection,
            "auth_miss_mongodb-localization-1": MongoDBAuthMissingLocalization,
            "auth_miss_mongodb-analysis-1": MongoDBAuthMissingAnalysis,
            "auth_miss_mongodb-mitigation-1": MongoDBAuthMissingMitigation,
            # MongoDB auth revoke
            "revoke_auth_mongodb-detection-1": lambda: MongoDBRevokeAuthDetection(
                faulty_service="mongodb-geo"
            ),
            "revoke_auth_mongodb-localization-1": lambda: MongoDBRevokeAuthLocalization(
                faulty_service="mongodb-geo"
            ),
            "revoke_auth_mongodb-analysis-1": lambda: MongoDBRevokeAuthAnalysis(
                faulty_service="mongodb-geo"
            ),
            "revoke_auth_mongodb-mitigation-1": lambda: MongoDBRevokeAuthMitigation(
                faulty_service="mongodb-geo"
            ),
            "revoke_auth_mongodb-detection-2": lambda: MongoDBRevokeAuthDetection(
                faulty_service="mongodb-rate"
            ),
            "revoke_auth_mongodb-localization-2": lambda: MongoDBRevokeAuthLocalization(
                faulty_service="mongodb-rate"
            ),
            "revoke_auth_mongodb-analysis-2": lambda: MongoDBRevokeAuthAnalysis(
                faulty_service="mongodb-rate"
            ),
            "revoke_auth_mongodb-mitigation-2": lambda: MongoDBRevokeAuthMitigation(
                faulty_service="mongodb-rate"
            ),
            # MongoDB user unregistered
            "user_unregistered_mongodb-detection-1": lambda: MongoDBUserUnregisteredDetection(
                faulty_service="mongodb-geo"
            ),
            "user_unregistered_mongodb-localization-1": lambda: MongoDBUserUnregisteredLocalization(
                faulty_service="mongodb-geo"
            ),
            "user_unregistered_mongodb-analysis-1": lambda: MongoDBUserUnregisteredAnalysis(
                faulty_service="mongodb-geo"
            ),
            "user_unregistered_mongodb-mitigation-1": lambda: MongoDBUserUnregisteredMitigation(
                faulty_service="mongodb-geo"
            ),
            "user_unregistered_mongodb-detection-2": lambda: MongoDBUserUnregisteredDetection(
                faulty_service="mongodb-rate"
            ),
            "user_unregistered_mongodb-localization-2": lambda: MongoDBUserUnregisteredLocalization(
                faulty_service="mongodb-rate"
            ),
            "user_unregistered_mongodb-analysis-2": lambda: MongoDBUserUnregisteredAnalysis(
                faulty_service="mongodb-rate"
            ),
            "user_unregistered_mongodb-mitigation-2": lambda: MongoDBUserUnregisteredMitigation(
                faulty_service="mongodb-rate"
            ),
            # App misconfig
            "misconfig_app_hotel_res-detection-1": MisconfigAppHotelResDetection,
            "misconfig_app_hotel_res-localization-1": MisconfigAppHotelResLocalization,
            "misconfig_app_hotel_res-analysis-1": MisconfigAppHotelResAnalysis,
            "misconfig_app_hotel_res-mitigation-1": MisconfigAppHotelResMitigation,
            # Scale pod to zero deployment
            "scale_pod_zero_social_net-detection-1": ScalePodSocialNetDetection,
            "scale_pod_zero_social_net-localization-1": ScalePodSocialNetLocalization,
            "scale_pod_zero_social_net-analysis-1": ScalePodSocialNetAnalysis,
            "scale_pod_zero_social_net-mitigation-1": ScalePodSocialNetMitigation,
            # Assign pod to non-existent node
            "assign_to_non_existent_node_social_net-detection-1": AssignNonExistentNodeSocialNetDetection,
            "assign_to_non_existent_node_social_net-localization-1": AssignNonExistentNodeSocialNetLocalization,
            "assign_to_non_existent_node_social_net-analysis-1": AssignNonExistentNodeSocialNetAnalysis,
            "assign_to_non_existent_node_social_net-mitigation-1": AssignNonExistentNodeSocialNetMitigation,
            # Chaos mesh container kill
            "container_kill-detection": ContainerKillDetection,
            "container_kill-detection-1": ContainerKillDetection,
            "container_kill-localization": ContainerKillLocalization,
            "container_kill-localization-1": ContainerKillLocalization,
            "container_kill-analysis": ContainerKillAnalysis,
            "container_kill-analysis-1": ContainerKillAnalysis,
            "container_kill-mitigation": ContainerKillMitigation,
            "container_kill-mitigation-1": ContainerKillMitigation,
            # Pod failure
            "pod_failure_hotel_res-detection-1": PodFailureDetection,
            "pod_failure_hotel_res-localization-1": PodFailureLocalization,
            "pod_failure_hotel_res-analysis-1": PodFailureAnalysis,
            "pod_failure_hotel_res-mitigation-1": PodFailureMitigation,
            # Pod kill
            "pod_kill_hotel_res-detection-1": PodKillDetection,
            "pod_kill_hotel_res-localization-1": PodKillLocalization,
            "pod_kill_hotel_res-analysis-1": PodKillAnalysis,
            "pod_kill_hotel_res-mitigation-1": PodKillMitigation,
            # Network loss
            "network_loss_hotel_res-detection-1": NetworkLossDetection,
            "network_loss_hotel_res-localization-1": NetworkLossLocalization,
            "network_loss_hotel_res-analysis-1": NetworkLossAnalysis,
            "network_loss_hotel_res-mitigation-1": NetworkLossMitigation,
            # Network delay
            "network_delay_hotel_res-detection-1": NetworkDelayDetection,
            "network_delay_hotel_res-localization-1": NetworkDelayLocalization,
            "network_delay_hotel_res-analysis-1": NetworkDelayAnalysis,
            "network_delay_hotel_res-mitigation-1": NetworkDelayMitigation,
            # No operation
            "noop_detection_hotel_reservation-1": lambda: NoOpDetection(
                app_name="hotel"
            ),
            "noop_detection_social_network-1": lambda: NoOpDetection(app_name="social"),
            "noop_detection_astronomy_shop-1": lambda: NoOpDetection(app_name="astronomy_shop"),
            # NOTE: This should be getting fixed by the great powers of @jinghao-jia
            # Kernel fault -> https://github.com/xlab-uiuc/agent-ops/pull/10#issuecomment-2468992285
            # There's a bug in chaos mesh regarding this fault, wait for resolution and retest kernel fault
            # "kernel_fault_hotel_reservation-detection-1": KernelFaultDetection,
            # "kernel_fault_hotel_reservation-localization-1": KernelFaultLocalization
            # "disk_woreout-detection-1": DiskWoreoutDetection,
            # "disk_woreout-localization-1": DiskWoreoutLocalization,
            # Open Telemetry Demo (Astronomy Shop) feature flag failures
            "astronomy_shop_ad_service_failure-detection-1": AdServiceFailureDetection,
            "astronomy_shop_ad_service_failure-localization-1": AdServiceFailureLocalization,
            "astronomy_shop_ad_service_high_cpu-detection-1": AdServiceHighCpuDetection,
            "astronomy_shop_ad_service_high_cpu-localization-1": AdServiceHighCpuLocalization,
            "astronomy_shop_ad_service_manual_gc-detection-1": AdServiceManualGcDetection,
            "astronomy_shop_ad_service_manual_gc-localization-1": AdServiceManualGcLocalization,
            "astronomy_shop_cart_service_failure-detection-1": CartServiceFailureDetection,
            "astronomy_shop_cart_service_failure-localization-1": CartServiceFailureLocalization,
            "astronomy_shop_image_slow_load-detection-1": ImageSlowLoadDetection,
            "astronomy_shop_image_slow_load-localization-1": ImageSlowLoadLocalization,
            "astronomy_shop_kafka_queue_problems-detection-1": KafkaQueueProblemsDetection,
            "astronomy_shop_kafka_queue_problems-localization-1": KafkaQueueProblemsLocalization,
            "astronomy_shop_loadgenerator_flood_homepage-detection-1": LoadGeneratorFloodHomepageDetection,
            "astronomy_shop_loadgenerator_flood_homepage-localization-1": LoadGeneratorFloodHomepageLocalization,
            "astronomy_shop_payment_service_failure-detection-1": PaymentServiceFailureDetection,
            "astronomy_shop_payment_service_failure-localization-1": PaymentServiceFailureLocalization,
            "astronomy_shop_payment_service_unreachable-detection-1": PaymentServiceUnreachableDetection,
            "astronomy_shop_payment_service_unreachable-localization-1": PaymentServiceUnreachableLocalization,
            "astronomy_shop_product_catalog_service_failure-detection-1": ProductCatalogServiceFailureDetection,
            "astronomy_shop_product_catalog_service_failure-localization-1": ProductCatalogServiceFailureLocalization,
            "astronomy_shop_recommendation_service_cache_failure-detection-1": RecommendationServiceCacheFailureDetection,
            "astronomy_shop_recommendation_service_cache_failure-localization-1": RecommendationServiceCacheFailureLocalization,
            # Redeployment of namespace without deleting the PV
            "redeploy_without_PV-detection-1": RedeployWithoutPVDetection,
            # "redeploy_without_PV-localization-1": RedeployWithoutPVLocalization,
            "redeploy_without_PV-analysis-1": RedeployWithoutPVAnalysis,
            "redeploy_without_PV-mitigation-1": RedeployWithoutPVMitigation,
            # Assign pod to non-existent node
            "wrong_bin_usage-detection-1": WrongBinUsageDetection,
            "wrong_bin_usage-localization-1": WrongBinUsageLocalization,
            "wrong_bin_usage-analysis-1": WrongBinUsageAnalysis,
            "wrong_bin_usage-mitigation-1": WrongBinUsageMitigation,
            # K8S operator misoperation
            # "operator_overload_replicas-detection-1": K8SOperatorOverloadReplicasDetection,
            # "operator_overload_replicas-localization-1": K8SOperatorOverloadReplicasLocalization,
            # "operator_non_existent_storage-detection-1": K8SOperatorNonExistentStorageDetection,
            # "operator_non_existent_storage-localization-1": K8SOperatorNonExistentStorageLocalization,
            # "operator_invalid_affinity_toleration-detection-1": K8SOperatorInvalidAffinityTolerationDetection,
            # "operator_invalid_affinity_toleration-localization-1": K8SOperatorInvalidAffinityTolerationLocalization,
            # "operator_security_context_fault-detection-1": K8SOperatorSecurityContextFaultDetection,
            # "operator_security_context_fault-localization-1": K8SOperatorSecurityContextFaultLocalization,
            # "operator_wrong_update_strategy-detection-1": K8SOperatorWrongUpdateStrategyDetection,
            # "operator_wrong_update_strategy-localization-1": K8SOperatorWrongUpdateStrategyLocalization,
            # Flower
            "flower_node_stop-detection": FlowerNodeStopDetection,
            "flower_model_misconfig-detection": FlowerModelMisconfigDetection,
        }
        self._canonical_map: Dict[str, str] = {}
        self._augment_with_canonical_ids()
        self._variant_registry = self._build_variant_registry()
        self.PROBLEM_REGISTRY = (
            self._variant_registry
            if self.variant_mode == "variant"
            else self._static_registry
        )

        self.DOCKER_REGISTRY = [
            "flower_node_stop-detection",
            "flower_model_misconfig-detection",
        ]

    def get_problem_instance(self, problem_id: str):
        if problem_id not in self.PROBLEM_REGISTRY:
            raise ValueError(f"Problem ID {problem_id} not found in registry.")

        return self.PROBLEM_REGISTRY.get(problem_id)()

    def get_problem(self, problem_id: str):
        return self.PROBLEM_REGISTRY.get(problem_id)

    def get_problem_ids(self, task_type: str = None):
        if task_type:
            return [k for k in self.PROBLEM_REGISTRY.keys() if task_type in k]
        return list(self.PROBLEM_REGISTRY.keys())

    def get_problem_count(self, task_type: str = None):
        if task_type:
            return len([k for k in self.PROBLEM_REGISTRY.keys() if task_type in k])
        return len(self.PROBLEM_REGISTRY)
    
    def get_problem_deployment(self, problem_id: str):
        if problem_id in self.DOCKER_REGISTRY:
            return "docker"
        return "k8s"

    def get_canonical_id(self, problem_id: str) -> str:
        """Return the canonical identifier for a problem id."""
        return self._canonical_map.get(
            problem_id,
            self._canonicalize_problem_id(problem_id),
        )

    @property
    def using_variants(self) -> bool:
        """Whether the registry is currently configured for variant constructors."""
        return self.variant_mode == "variant"

    def _resolve_variant_mode(self, override: str | None) -> str:
        """Resolve variant mode from override or environment variables."""
        if override:
<<<<<<< HEAD
            mode = override.lower()
=======
            mode = str(override).lower()
>>>>>>> 6083489e
        else:
            env_mode = os.getenv("AIOPSLAB_PROBLEM_VARIANT_MODE")
            if env_mode:
                mode = env_mode.lower()
            else:
                flag = os.getenv("AIOPSLAB_USE_PROBLEM_VARIANTS")
                if flag and flag.lower() in {"1", "true", "yes", "on"}:
                    mode = "variant"
                else:
                    mode = "static"

        if mode not in {"static", "variant"}:
            mode = "static"
        return mode

    def _augment_with_canonical_ids(self) -> None:
        """Add canonical ids (without numeric suffix) for each problem."""
        original_keys = list(self._static_registry.keys())
        for problem_id in original_keys:
            canonical_id = self._canonicalize_problem_id(problem_id)
            self._canonical_map.setdefault(problem_id, canonical_id)
            if canonical_id not in self._static_registry:
                self._static_registry[canonical_id] = self._static_registry[problem_id]
            self._canonical_map.setdefault(canonical_id, canonical_id)

        # Ensure all entries have canonical mapping
        for problem_id in self._static_registry.keys():
            self._canonical_map.setdefault(
                problem_id, self._canonicalize_problem_id(problem_id)
            )

    def _canonicalize_problem_id(self, problem_id: str) -> str:
        """Strip numeric suffixes to compute canonical identifiers."""
        return re.sub(r"-\d+$", "", problem_id)

    def _build_variant_registry(self) -> Dict[str, Callable[[], object]]:
        """Create registry that returns variant constructors when available."""
        variant_registry = dict(self._static_registry)
        variant_registry.update(self._collect_variant_overrides())
        return variant_registry

    def _collect_variant_overrides(self) -> Dict[str, Callable[[], object]]:
        """Return constructors for tasks that support variant execution."""
        overrides: Dict[str, Callable[[], object]] = {
            # K8s target port misconfiguration
            "k8s_target_port-misconfig-detection": lambda: K8STargetPortMisconfigVariantDetection(
                enable_variants=True
            ),
            "k8s_target_port-misconfig-detection-1": lambda: K8STargetPortMisconfigVariantDetection(
                faulty_service="user-service", enable_variants=True
            ),
            "k8s_target_port-misconfig-detection-2": lambda: K8STargetPortMisconfigVariantDetection(
                faulty_service="text-service", enable_variants=True
            ),
            "k8s_target_port-misconfig-detection-3": lambda: K8STargetPortMisconfigVariantDetection(
                faulty_service="post-storage-service", enable_variants=True
            ),
            "k8s_target_port-misconfig-localization": lambda: K8STargetPortMisconfigVariantLocalization(
                enable_variants=True
            ),
            "k8s_target_port-misconfig-localization-1": lambda: K8STargetPortMisconfigVariantLocalization(
                faulty_service="user-service", enable_variants=True
            ),
            "k8s_target_port-misconfig-localization-2": lambda: K8STargetPortMisconfigVariantLocalization(
                faulty_service="text-service", enable_variants=True
            ),
            "k8s_target_port-misconfig-localization-3": lambda: K8STargetPortMisconfigVariantLocalization(
                faulty_service="post-storage-service", enable_variants=True
            ),
            # Misconfig app (Hotel Reservation)
            "misconfig_app_hotel_res-detection": lambda: MisconfigAppVariantDetection(
                enable_variants=True
            ),
            "misconfig_app_hotel_res-detection-1": lambda: MisconfigAppVariantDetection(
                faulty_service="geo", config_type="env", enable_variants=True
            ),
            "misconfig_app_hotel_res-localization": lambda: MisconfigAppVariantLocalization(
                enable_variants=True
            ),
            "misconfig_app_hotel_res-localization-1": lambda: MisconfigAppVariantLocalization(
                faulty_service="geo", config_type="env", enable_variants=True
            ),
            "misconfig_app_hotel_res-analysis": lambda: MisconfigAppVariantAnalysis(
                enable_variants=True
            ),
            "misconfig_app_hotel_res-analysis-1": lambda: MisconfigAppVariantAnalysis(
                faulty_service="geo", config_type="env", enable_variants=True
            ),
            "misconfig_app_hotel_res-mitigation": lambda: MisconfigAppVariantMitigation(
                enable_variants=True
            ),
            "misconfig_app_hotel_res-mitigation-1": lambda: MisconfigAppVariantMitigation(
                faulty_service="geo", config_type="env", enable_variants=True
            ),
            # Scale pod (Social Network)
            "scale_pod_zero_social_net-detection": lambda: ScalePodVariantDetection(
                enable_variants=True
            ),
            "scale_pod_zero_social_net-detection-1": lambda: ScalePodVariantDetection(
                faulty_service="user-service", enable_variants=True
            ),
            "scale_pod_zero_social_net-localization": lambda: ScalePodVariantLocalization(
                enable_variants=True
            ),
            "scale_pod_zero_social_net-localization-1": lambda: ScalePodVariantLocalization(
                faulty_service="user-service", enable_variants=True
            ),
            # Pod failure (Hotel Reservation)
            "pod_failure_hotel_res-detection": lambda: PodFailureVariantDetection(
                enable_variants=True
            ),
            "pod_failure_hotel_res-detection-1": lambda: PodFailureVariantDetection(
                faulty_service="user", enable_variants=True
            ),
            "pod_failure_hotel_res-localization": lambda: PodFailureVariantLocalization(
                enable_variants=True
            ),
            "pod_failure_hotel_res-localization-1": lambda: PodFailureVariantLocalization(
                faulty_service="user", enable_variants=True
            ),
<<<<<<< HEAD
=======
            "pod_failure_hotel_res-analysis": lambda: PodFailureVariantAnalysis(
                enable_variants=True
            ),
            "pod_failure_hotel_res-analysis-1": lambda: PodFailureVariantAnalysis(
                faulty_service="user", enable_variants=True
            ),
            "pod_failure_hotel_res-mitigation": lambda: PodFailureVariantMitigation(
                enable_variants=True
            ),
            "pod_failure_hotel_res-mitigation-1": lambda: PodFailureVariantMitigation(
                faulty_service="user", enable_variants=True
            ),
>>>>>>> 6083489e
            # Pod kill (Hotel Reservation)
            "pod_kill_hotel_res-detection": lambda: PodKillVariantDetection(
                enable_variants=True
            ),
            "pod_kill_hotel_res-detection-1": lambda: PodKillVariantDetection(
                faulty_service="user", duration="100s", enable_variants=True
            ),
            "pod_kill_hotel_res-localization": lambda: PodKillVariantLocalization(
                enable_variants=True
            ),
            "pod_kill_hotel_res-localization-1": lambda: PodKillVariantLocalization(
                faulty_service="user", duration="100s", enable_variants=True
            ),
            "pod_kill_hotel_res-analysis": lambda: PodKillVariantAnalysis(
                enable_variants=True
            ),
            "pod_kill_hotel_res-analysis-1": lambda: PodKillVariantAnalysis(
                faulty_service="user", duration="100s", enable_variants=True
            ),
            "pod_kill_hotel_res-mitigation": lambda: PodKillVariantMitigation(
                enable_variants=True
            ),
            "pod_kill_hotel_res-mitigation-1": lambda: PodKillVariantMitigation(
                faulty_service="user", duration="100s", enable_variants=True
            ),
            # Network loss (Hotel Reservation)
            "network_loss_hotel_res-detection": lambda: NetworkLossVariantDetection(
                enable_variants=True
            ),
            "network_loss_hotel_res-detection-1": lambda: NetworkLossVariantDetection(
                faulty_service="user", loss_rate=0.1, enable_variants=True
            ),
            "network_loss_hotel_res-localization": lambda: NetworkLossVariantLocalization(
                enable_variants=True
            ),
            "network_loss_hotel_res-localization-1": lambda: NetworkLossVariantLocalization(
                faulty_service="user", loss_rate=0.1, enable_variants=True
            ),
            "network_loss_hotel_res-analysis": lambda: NetworkLossVariantAnalysis(
                enable_variants=True
            ),
            "network_loss_hotel_res-analysis-1": lambda: NetworkLossVariantAnalysis(
                faulty_service="user", loss_rate=0.1, enable_variants=True
            ),
            "network_loss_hotel_res-mitigation": lambda: NetworkLossVariantMitigation(
                enable_variants=True
            ),
            "network_loss_hotel_res-mitigation-1": lambda: NetworkLossVariantMitigation(
                faulty_service="user", loss_rate=0.1, enable_variants=True
            ),
            # Network delay (Hotel Reservation)
            "network_delay_hotel_res-detection": lambda: NetworkDelayVariantDetection(
                enable_variants=True
            ),
            "network_delay_hotel_res-detection-1": lambda: NetworkDelayVariantDetection(
                faulty_service="user", delay_ms=100, enable_variants=True
            ),
            "network_delay_hotel_res-localization": lambda: NetworkDelayVariantLocalization(
                enable_variants=True
            ),
            "network_delay_hotel_res-localization-1": lambda: NetworkDelayVariantLocalization(
                faulty_service="user", delay_ms=100, enable_variants=True
            ),
            # Container kill (Hotel Reservation)
            "container_kill-detection": lambda: ContainerKillVariantDetection(
                faulty_service="geo",
                faulty_container="hotel-reserv-geo",
                enable_variants=True,
            ),
            "container_kill-detection-1": lambda: ContainerKillVariantDetection(
                faulty_service="geo",
                faulty_container="hotel-reserv-geo",
                enable_variants=True,
            ),
            "container_kill-localization": lambda: ContainerKillVariantLocalization(
                faulty_service="geo",
                faulty_container="hotel-reserv-geo",
                enable_variants=True,
            ),
            "container_kill-localization-1": lambda: ContainerKillVariantLocalization(
                faulty_service="geo",
                faulty_container="hotel-reserv-geo",
                enable_variants=True,
            ),
            "container_kill-analysis": lambda: ContainerKillVariantAnalysis(
                faulty_service="geo",
                faulty_container="hotel-reserv-geo",
                enable_variants=True,
            ),
            "container_kill-analysis-1": lambda: ContainerKillVariantAnalysis(
                faulty_service="geo",
                faulty_container="hotel-reserv-geo",
                enable_variants=True,
            ),
            "container_kill-mitigation": lambda: ContainerKillVariantMitigation(
                faulty_service="geo",
                faulty_container="hotel-reserv-geo",
                enable_variants=True,
            ),
            "container_kill-mitigation-1": lambda: ContainerKillVariantMitigation(
                faulty_service="geo",
                faulty_container="hotel-reserv-geo",
                enable_variants=True,
            ),
        }

        # Operator misoperation variants (if enabled in the registry)
        if "operator_overload_replicas-detection-1" in self._static_registry:
            overrides.update(
                {
                    "operator_overload_replicas-detection": lambda: K8SOperatorMisoperationVariantDetection(
                        fault_type="overload_replicas", enable_variants=True
                    ),
                    "operator_overload_replicas-detection-1": lambda: K8SOperatorMisoperationVariantDetection(
                        fault_type="overload_replicas", enable_variants=True
                    ),
                    "operator_overload_replicas-localization": lambda: K8SOperatorMisoperationVariantLocalization(
                        fault_type="overload_replicas", enable_variants=True
                    ),
                    "operator_overload_replicas-localization-1": lambda: K8SOperatorMisoperationVariantLocalization(
                        fault_type="overload_replicas", enable_variants=True
                    ),
                    "operator_overload_replicas-analysis": lambda: K8SOperatorMisoperationVariantAnalysis(
                        fault_type="overload_replicas", enable_variants=True
                    ),
                    "operator_overload_replicas-mitigation": lambda: K8SOperatorMisoperationVariantMitigation(
                        fault_type="overload_replicas", enable_variants=True
                    ),
                }
            )

        return overrides<|MERGE_RESOLUTION|>--- conflicted
+++ resolved
@@ -32,15 +32,10 @@
 )
 from aiopslab.orchestrator.problems.pod_failure import *
 from aiopslab.orchestrator.problems.pod_failure.pod_failure_variant import (
-<<<<<<< HEAD
-    PodFailureVariantDetection,
-    PodFailureVariantLocalization,
-=======
     PodFailureVariantAnalysis,
     PodFailureVariantDetection,
     PodFailureVariantLocalization,
     PodFailureVariantMitigation,
->>>>>>> 6083489e
 )
 from aiopslab.orchestrator.problems.pod_kill import *
 from aiopslab.orchestrator.problems.pod_kill.pod_kill_variant import (
@@ -342,11 +337,7 @@
     def _resolve_variant_mode(self, override: str | None) -> str:
         """Resolve variant mode from override or environment variables."""
         if override:
-<<<<<<< HEAD
-            mode = override.lower()
-=======
             mode = str(override).lower()
->>>>>>> 6083489e
         else:
             env_mode = os.getenv("AIOPSLAB_PROBLEM_VARIANT_MODE")
             if env_mode:
@@ -467,8 +458,6 @@
             "pod_failure_hotel_res-localization-1": lambda: PodFailureVariantLocalization(
                 faulty_service="user", enable_variants=True
             ),
-<<<<<<< HEAD
-=======
             "pod_failure_hotel_res-analysis": lambda: PodFailureVariantAnalysis(
                 enable_variants=True
             ),
@@ -481,7 +470,6 @@
             "pod_failure_hotel_res-mitigation-1": lambda: PodFailureVariantMitigation(
                 faulty_service="user", enable_variants=True
             ),
->>>>>>> 6083489e
             # Pod kill (Hotel Reservation)
             "pod_kill_hotel_res-detection": lambda: PodKillVariantDetection(
                 enable_variants=True
