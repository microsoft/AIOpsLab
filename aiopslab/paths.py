# Copyright (c) Microsoft Corporation.
# Licensed under the MIT License.

import os
from pathlib import Path

from aiopslab.config import Config

HOME_DIR = Path(os.path.expanduser("~"))
BASE_DIR = Path(__file__).resolve().parent
BASE_PARENT_DIR = Path(__file__).resolve().parent.parent
config = Config(BASE_DIR / "config.yml")

# Targe microservice and its utilities directories
TARGET_MICROSERVICES = BASE_PARENT_DIR / "TargetMicroservices"

# Data directories
DATA_DIR = BASE_DIR / config.get("data_dir")
RESULTS_DIR = DATA_DIR / "results"
PLOTS_DIR = DATA_DIR / "plots"

# Cache directories
CACHE_DIR = HOME_DIR / "cache_dir"
LLM_CACHE_FILE = CACHE_DIR / "llm_cache.json"

# Fault scripts
FAULT_SCRIPTS = BASE_DIR / "generators" / "fault" / "script"

# Metadata files
SOCIAL_NETWORK_METADATA = BASE_DIR / "service" / "metadata" / "social-network.json"
HOTEL_RES_METADATA = BASE_DIR / "service" / "metadata" / "hotel-reservation.json"
PROMETHEUS_METADATA = BASE_DIR / "service" / "metadata" / "prometheus.json"
<<<<<<< HEAD
TRAIN_TICKET_METADATA = BASE_DIR / "service" / "metadata" / "train-ticket.json"
=======
ASTRONOMY_SHOP_METADATA = BASE_DIR / "service" / "metadata" / "astronomy-shop.json"
TIDB_METADATA = BASE_DIR / "service" / "metadata" / "tidb-with-operator.json"
FLIGHT_TICKET_METADATA = BASE_DIR / "service" / "metadata" / "flight-ticket.json"
>>>>>>> 990ad76a
<|MERGE_RESOLUTION|>--- conflicted
+++ resolved
@@ -1,39 +1,36 @@
-# Copyright (c) Microsoft Corporation.
-# Licensed under the MIT License.
-
-import os
-from pathlib import Path
-
-from aiopslab.config import Config
-
-HOME_DIR = Path(os.path.expanduser("~"))
-BASE_DIR = Path(__file__).resolve().parent
-BASE_PARENT_DIR = Path(__file__).resolve().parent.parent
-config = Config(BASE_DIR / "config.yml")
-
-# Targe microservice and its utilities directories
-TARGET_MICROSERVICES = BASE_PARENT_DIR / "TargetMicroservices"
-
-# Data directories
-DATA_DIR = BASE_DIR / config.get("data_dir")
-RESULTS_DIR = DATA_DIR / "results"
-PLOTS_DIR = DATA_DIR / "plots"
-
-# Cache directories
-CACHE_DIR = HOME_DIR / "cache_dir"
-LLM_CACHE_FILE = CACHE_DIR / "llm_cache.json"
-
-# Fault scripts
-FAULT_SCRIPTS = BASE_DIR / "generators" / "fault" / "script"
-
-# Metadata files
-SOCIAL_NETWORK_METADATA = BASE_DIR / "service" / "metadata" / "social-network.json"
-HOTEL_RES_METADATA = BASE_DIR / "service" / "metadata" / "hotel-reservation.json"
-PROMETHEUS_METADATA = BASE_DIR / "service" / "metadata" / "prometheus.json"
-<<<<<<< HEAD
-TRAIN_TICKET_METADATA = BASE_DIR / "service" / "metadata" / "train-ticket.json"
-=======
-ASTRONOMY_SHOP_METADATA = BASE_DIR / "service" / "metadata" / "astronomy-shop.json"
-TIDB_METADATA = BASE_DIR / "service" / "metadata" / "tidb-with-operator.json"
-FLIGHT_TICKET_METADATA = BASE_DIR / "service" / "metadata" / "flight-ticket.json"
->>>>>>> 990ad76a
+# Copyright (c) Microsoft Corporation.
+# Licensed under the MIT License.
+
+import os
+from pathlib import Path
+
+from aiopslab.config import Config
+
+HOME_DIR = Path(os.path.expanduser("~"))
+BASE_DIR = Path(__file__).resolve().parent
+BASE_PARENT_DIR = Path(__file__).resolve().parent.parent
+config = Config(BASE_DIR / "config.yml")
+
+# Targe microservice and its utilities directories
+TARGET_MICROSERVICES = BASE_PARENT_DIR / "TargetMicroservices"
+
+# Data directories
+DATA_DIR = BASE_DIR / config.get("data_dir")
+RESULTS_DIR = DATA_DIR / "results"
+PLOTS_DIR = DATA_DIR / "plots"
+
+# Cache directories
+CACHE_DIR = HOME_DIR / "cache_dir"
+LLM_CACHE_FILE = CACHE_DIR / "llm_cache.json"
+
+# Fault scripts
+FAULT_SCRIPTS = BASE_DIR / "generators" / "fault" / "script"
+
+# Metadata files
+SOCIAL_NETWORK_METADATA = BASE_DIR / "service" / "metadata" / "social-network.json"
+HOTEL_RES_METADATA = BASE_DIR / "service" / "metadata" / "hotel-reservation.json"
+PROMETHEUS_METADATA = BASE_DIR / "service" / "metadata" / "prometheus.json"
+TRAIN_TICKET_METADATA = BASE_DIR / "service" / "metadata" / "train-ticket.json"
+ASTRONOMY_SHOP_METADATA = BASE_DIR / "service" / "metadata" / "astronomy-shop.json"
+TIDB_METADATA = BASE_DIR / "service" / "metadata" / "tidb-with-operator.json"
+FLIGHT_TICKET_METADATA = BASE_DIR / "service" / "metadata" / "flight-ticket.json"