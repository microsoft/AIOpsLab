<div align="center">

<h1>AIOpsLab</h1>

[🤖Overview](#🤖overview) | 
[🚀Quick Start](#🚀quickstart) | 
[📦Installation](#📦installation) | 
[⚙️Usage](#⚙️usage) | 
[📂Project Structure](#📂project-structure) |
[📄How to Cite](#📄how-to-cite)

[![ArXiv Link](https://img.shields.io/badge/arXiv-2501.06706-red?logo=arxiv)](https://arxiv.org/pdf/2501.06706)
[![ArXiv Link](https://img.shields.io/badge/arXiv-2407.12165-red?logo=arxiv)](https://arxiv.org/pdf/2407.12165)
</div>



<h2 id="🤖overview">🤖 Overview</h2>

![alt text](./assets/images/aiopslab-arch-open-source.png)


AIOpsLab is a holistic framework to enable the design, development, and evaluation of autonomous AIOps agents that, additionally, serve the purpose of building reproducible, standardized, interoperable and scalable benchmarks. AIOpsLab can deploy microservice cloud environments, inject faults, generate workloads, and export telemetry data, while orchestrating these components and providing interfaces for interacting with and evaluating agents. 

Moreover, AIOpsLab provides a built-in benchmark suite with a set of problems to evaluate AIOps agents in an interactive environment. This suite can be easily extended to meet user-specific needs. See the problem list [here](/aiopslab/orchestrator/problems/registry.py#L15).

<h2 id="📦installation">📦 Installation</h2>

### Requirements
- Python >= 3.11
- [Helm](https://helm.sh/)
- Additional requirements depend on the deployment option selected, which is explained in the next section

Recommended installation:
```bash
sudo apt install python3.11 python3.11-venv python3.11-dev python3-pip # poetry requires python >= 3.11
```

We recommend [Poetry](https://python-poetry.org/docs/) for managing dependencies. You can also use a standard `pip install -e .` to install the dependencies.

```bash
git clone --recurse-submodules <CLONE_PATH_TO_THE_REPO>
cd AIOpsLab
poetry env use python3.11
export PATH="$HOME/.local/bin:$PATH" # export poetry to PATH if needed
poetry install # -vvv for verbose output
poetry self add poetry-plugin-shell # installs poetry shell plugin
poetry shell
```

<h2 id="🚀quickstart">🚀 Quick Start </h2>

<!-- TODO: Add instructions for both local cluster and remote cluster -->
Choose either a) or b) to set up your cluster and then proceed to the next steps.

### a) Local simulated cluster
AIOpsLab can be run on a local simulated cluster using [kind](https://kind.sigs.k8s.io/) on your local machine. Please look at this [README](kind/README.md#prerequisites) for a list of prerequisites.

```bash
# For x86 machines
kind create cluster --config kind/kind-config-x86.yaml

# For ARM machines
kind create cluster --config kind/kind-config-arm.yaml
```

If you're running into issues, consider building a Docker image for your machine by following this [README](kind/README.md#deployment-steps). Please also open an issue.

### [Tips]
If you are running AIOpsLab using a proxy, beware of exporting the HTTP proxy as `172.17.0.1`. When creating the kind cluster, all the nodes in the cluster will inherit the proxy setting from the host environment and the Docker container. 

The `172.17.0.1` address is used to communicate with the host machine. For more details, refer to the official guide: [Configure Kind to Use a Proxy](https://kind.sigs.k8s.io/docs/user/quick-start/#configure-kind-to-use-a-proxy).

Additionally, Docker doesn't support SOCKS5 proxy directly. If you're using a SOCKS5 protocol to proxy, you may need to use [Privoxy](https://www.privoxy.org) to forward SOCKS5 to HTTP.

If you're running VLLM and the LLM agent locally, Privoxy will by default proxy `localhost`, which will cause errors. To avoid this issue, you should set the following environment variable:

```bash
export no_proxy=localhost
```

After finishing cluster creation, proceed to the next "Update `config.yml`" step.

### b) Remote cluster
AIOpsLab supports any remote kubernetes cluster that your `kubectl` context is set to, whether it's a cluster from a cloud provider or one you build yourself. We have some Ansible playbooks to setup clusters on providers like [CloudLab](https://www.cloudlab.us/) and our own machines. Follow this [README](./scripts/ansible/README.md) to set up your own cluster, and then proceed to the next "Update `config.yml`" step.

### Update `config.yml`
```bash
cd aiopslab
cp config.yml.example config.yml
```
Update your `config.yml` so that `k8s_host` is the host name of the control plane node of your cluster. Update `k8s_user` to be your username on the control plane node. If you are using a kind cluster, your `k8s_host` should be `kind`. If you're running AIOpsLab on cluster, your `k8s_host` should be `localhost`.

### Running agents locally
Human as the agent:

```bash
python3 cli.py
(aiopslab) $ start misconfig_app_hotel_res-detection-1 # or choose any problem you want to solve
# ... wait for the setup ...
(aiopslab) $ submit("Yes") # submit solution
```

Run GPT-4 baseline agent:

```bash
# Create a .env file in the project root (if not exists)
echo "OPENAI_API_KEY=<YOUR_OPENAI_API_KEY>" > .env
# Add more API keys as needed:
# echo "QWEN_API_KEY=<YOUR_QWEN_API_KEY>" >> .env
# echo "DEEPSEEK_API_KEY=<YOUR_DEEPSEEK_API_KEY>" >> .env

python3 clients/gpt.py # you can also change the problem to solve in the main() function
```

Our repository comes with a variety of pre-integrated agents, including agents that enable **secure authentication with Azure OpenAI endpoints using identity-based access**. Please check out [Clients](/clients) for a comprehensive list of all implemented clients.

The clients will automatically load API keys from your .env file.

You can check the running status of the cluster using [k9s](https://k9scli.io/) or other cluster monitoring tools conveniently.

To browse your logged `session_id` values in the W&B app as a table:

1. Make sure you have W&B installed and configured.
2. Set the USE_WANDB environment variable:
    ```bash
    # Add to your .env file
    echo "USE_WANDB=true" >> .env
    ```
3. In the W&B web UI, open any run and click Tables → Add Query Panel.
4. In the key field, type `runs.summary` and click `Run`, then you will see the results displayed in a table format.

<h2 id="⚙️usage">⚙️ Usage</h2>

AIOpsLab can be used in the following ways:
- [Onboard your agent to AIOpsLab](#how-to-onboard-your-agent-to-aiopslab)
- [Add new applications to AIOpsLab](#how-to-add-new-applications-to-aiopslab)
- [Add new problems to AIOpsLab](#how-to-add-new-problems-to-aiopslab)

### Running agents remotely
You can run AIOpsLab on a remote machine with larger computational resources. This section guides you through setting up and using AIOpsLab remotely.

1. **On the remote machine, start the AIOpsLab service**:

    ```bash
    SERVICE_HOST=<YOUR_HOST> SERVICE_PORT=<YOUR_PORT> SERVICE_WORKERS=<YOUR_WORKERS> python service.py
    ```
2. **Test the connection from your local machine**:
    In your local machine, you can test the connection to the remote AIOpsLab service using `curl`:

    ```bash
    # Check if the service is running
    curl http://<YOUR_HOST>:<YOUR_PORT>/health
    
    # List available problems
    curl http://<YOUR_HOST>:<YOUR_PORT>/problems
    
    # List available agents
    curl http://<YOUR_HOST>:<YOUR_PORT>/agents
    ```

3. **Run vLLM on the remote machine (if using vLLM agent):**
    If you're using the vLLM agent, make sure to launch the vLLM server on the remote machine:

    ```bash
    # On the remote machine
    chmod +x ./clients/launch_vllm.sh
    ./clients/launch_vllm.sh
    ```
    You can customize the model by editing `launch_vllm.sh` before running it.

4. **Run the agent**:
    In your local machine, you can run the agent using the following command:

    ```bash
    curl -X POST http://<YOUR_HOST>:<YOUR_PORT>/simulate \
      -H "Content-Type: application/json" \
      -d '{
        "problem_id": "misconfig_app_hotel_res-mitigation-1",
        "agent_name": "vllm",
        "max_steps": 10,
        "temperature": 0.7,
        "top_p": 0.9
      }'
    ```

### How to onboard your agent to AIOpsLab?

AIOpsLab makes it extremely easy to develop and evaluate your agents. You can onboard your agent to AIOpsLab in 3 simple steps:

1. **Create your agent**: You are free to develop agents using any framework of your choice. The only requirements are:
    - Wrap your agent in a Python class, say `Agent`
    - Add an async method `get_action` to the class:

        ```python
        # given current state and returns the agent's action
        async def get_action(self, state: str) -> str:
            # <your agent's logic here>
        ```

2. **Register your agent with AIOpsLab**: You can now register the agent with AIOpsLab's orchestrator. The orchestrator will manage the interaction between your agent and the environment:

    ```python
    from aiopslab.orchestrator import Orchestrator

    agent = Agent()             # create an instance of your agent
    orch = Orchestrator()       # get AIOpsLab's orchestrator
    orch.register_agent(agent)  # register your agent with AIOpsLab
    ```

3. **Evaluate your agent on a problem**:

    1. **Initialize a problem**: AIOpsLab provides a list of problems that you can evaluate your agent on. Find the list of available problems [here](/aiopslab/orchestrator/problems/registry.py) or using `orch.probs.get_problem_ids()`. Now initialize a problem by its ID: 

        ```python
        problem_desc, instructs, apis = orch.init_problem("k8s_target_port-misconfig-mitigation-1")
        ```

    2. **Set agent context**: Use the problem description, instructions, and APIs available to set context for your agent. (*This step depends on your agent's design and is left to the user*)

### Running problems as a reinforcement-learning environment

To integrate AIOpsLab problems with reinforcement-learning pipelines, use the
`ProblemRLEnvironment` wrapper. It mirrors the familiar `reset`/`step` API and
returns structured observations that include the task description,
instructions, and latest environment response. Rewards are configurable via
`RewardConfig`, and every environment instance automatically loads the
"power-model" command traces recorded for each problem from the
[`ground_truth/`](ground_truth/) directory. When your agent replays a command
from the ground-truth trace it receives an importance-weighted bonus, guiding
exploration toward proven investigation paths.

```python
from aiopslab.orchestrator import ProblemRLEnvironment, RewardConfig

env = ProblemRLEnvironment(
    max_steps=5,
    reward_config=RewardConfig(step=-0.1, command_match_multiplier=0.01),
)
observation, info = env.reset("container_kill-detection")

while True:
    action = policy(observation, info)  # your RL policy
    observation, reward, done, info = env.step(action)
    if done:
        break

env.close()
```

<<<<<<< HEAD
=======
The default observation is a dictionary containing:

- `state`: concatenated task description, instructions, and most recent
  environment message.
- `actions_left`: remaining steps before a timeout penalty is applied.
- `last_action` / `last_response`: previous interaction details.

The accompanying `info` payload exposes the available API names and their
descriptions as well as termination metadata (e.g., whether the episode ended
due to a valid submission or a timeout). The remaining high-value commands from
the ground-truth trace are included too, allowing training loops to introspect
which investigative steps are still pending. Set the
`AIOPSLAB_GROUND_TRUTH_DIR` environment variable if you need to point the
environment at an alternative repository of ground-truth traces.


>>>>>>> 9984aeab
    3. **Start the problem**: Start the problem by calling the `start_problem` method. You can specify the maximum number of steps too:
    
        ```python
        import asyncio
        asyncio.run(orch.start_problem(max_steps=30))
        ```

This process will create a [`Session`](/aiopslab/session.py) with the orchestrator, where the agent will solve the problem. The orchestrator will evaluate your agent's solution and provide results (stored under `data/results/`). You can use these to improve your agent.


### How to add new applications to AIOpsLab?

AIOpsLab provides a default [list of applications](/aiopslab/service/apps/) to evaluate agents for operations tasks. However, as a developer you can add new applications to AIOpsLab and design problems around them.

> *Note*: for auto-deployment of some apps with K8S, we integrate Helm charts (you can also use `kubectl` to install as [HotelRes application](/aiopslab/service/apps/hotelres.py)). More on Helm [here](https://helm.sh).

To add a new application to AIOpsLab with Helm, you need to:

1. **Add application metadata**
    - Application metadata is a JSON object that describes the application.
    - Include *any* field such as the app's name, desc, namespace, etc.
    - We recommend also including a special `Helm Config` field, as follows:

        ```json
        "Helm Config": {
            "release_name": "<name for the Helm release to deploy>",
            "chart_path": "<path to the Helm chart of the app>",
            "namespace": "<K8S namespace where app should be deployed>"
        }
        ```
        > *Note*: The `Helm Config` is used by the orchestrator to auto-deploy your app when a problem associated with it is started.

        > *Note*: The orchestrator will auto-provide *all other* fields as context to the agent for any problem associated with this app.

    Create a JSON file with this metadata and save it in the [`metadata`](/aiopslab/service/metadata) directory. For example the `social-network` app: [social-network.json](/aiopslab/service/metadata/social-network.json)

2. **Add application class**

    Extend the base class in a new Python file in the [`apps`](/aiopslab/service/apps) directory:

    ```python
    from aiopslab.service.apps.base import Application
    
    class MyApp(Application):
        def __init__(self):
            super().__init__("<path to app metadata JSON>")
    ```

    The `Application` class provides a base implementation for the application. You can override methods as needed and add new ones to suit your application's requirements, but the base class should suffice for most applications.



### How to add new problems to AIOpsLab?

Similar to applications, AIOpsLab provides a default [list of problems](/aiopslab/orchestrator/problems/registry.py) to evaluate agents. However, as a developer you can add new problems to AIOpsLab and design them around your applications.

Each problem in AIOpsLab has 5 components:
1. *Application*: The application on which the problem is based.
2. *Task*: The AIOps task that the agent needs to perform.
 Currently we support: [Detection](/aiopslab/orchestrator/tasks/detection.py), [Localization](/aiopslab/orchestrator/tasks/localization.py), [Analysis](/aiopslab/orchestrator/tasks/analysis.py), and [Mitigation](/aiopslab/orchestrator/tasks/mitigation.py).
3. *Fault*: The fault being introduced in the application.
4. *Workload*: The workload that is generated for the application.
5. *Evaluator*: The evaluator that checks the agent's performance.

To add a new problem to AIOpsLab, create a new Python file 
in the [`problems`](/aiopslab/orchestrator/problems) directory, as follows:

1. **Setup**. Import your chosen application (say `MyApp`) and task (say `LocalizationTask`):

    ```python
    from aiopslab.service.apps.myapp import MyApp
    from aiopslab.orchestrator.tasks.localization import LocalizationTask
    ```

2. **Define**. To define a problem, create a class that inherits from your chosen `Task`, and defines 3 methods: `start_workload`, `inject_fault`, and `eval`:

    ```python
    class MyProblem(LocalizationTask):
        def __init__(self):
            self.app = MyApp()
        
        def start_workload(self):
            # <your workload logic here>
        
        def inject_fault(self)
            # <your fault injection logic here>
        
        def eval(self, soln, trace, duration):
            # <your evaluation logic here>
    ```

3. **Register**. Finally, add your problem to the orchestrator's registry [here](/aiopslab/orchestrator/problems/registry.py).


See a full example of a problem [here](/aiopslab/orchestrator/problems/k8s_target_port_misconfig/target_port.py). 
<details>
  <summary>Click to show the description of the problem in detail</summary>

- **`start_workload`**: Initiates the application's workload. Use your own generator or AIOpsLab's default, which is based on [wrk2](https://github.com/giltene/wrk2):

    ```python
    from aiopslab.generator.workload.wrk import Wrk

    wrk = Wrk(rate=100, duration=10)
    wrk.start_workload(payload="<wrk payload script>", url="<app URL>")
    ```
    > Relevant Code: [aiopslab/generators/workload/wrk.py](/aiopslab/generators/workload/wrk.py)

- **`inject_fault`**: Introduces a fault into the application. Use your own injector or AIOpsLab's built-in one which you can also extend. E.g., a misconfig in the K8S layer:

    ```python
    from aiopslab.generators.fault.inject_virtual import *
    
    inj = VirtualizationFaultInjector(testbed="<namespace>")
    inj.inject_fault(microservices=["<service-name>"], fault_type="misconfig")
    ```

    > Relevant Code: [aiopslab/generators/fault](/aiopslab/generators/fault)


- **`eval`**: Evaluates the agent's solution using 3 params: (1) *soln*: agent's submitted solution if any, (2) *trace*: agent's action trace, and (3) *duration*: time taken by the agent.

    Here, you can use built-in default evaluators for each task and/or add custom evaluations. The results are stored in `self.results`:
    ```python
    def eval(self, soln, trace, duration) -> dict:
        super().eval(soln, trace, duration)     # default evaluation
        self.add_result("myMetric", my_metric(...))     # add custom metric
        return self.results
    ```

    > *Note*: When an agent starts a problem, the orchestrator creates a [`Session`](/aiopslab/session.py) object that stores the agent's interaction. The `trace` parameter is this session's recorded trace.

    > Relevant Code: [aiopslab/orchestrator/evaluators/](/aiopslab/orchestrator/evaluators/)

</details>

### How to enable problem sets with variants?

edit `.env` and set ``AIOPSLAB_USE_PROBLEM_VARIANTS=true``

Should make sure the method to choose problem set mode has already implemented.
```
    if args.enable_problem_variants:
        # Variant Mode: Get Variant Problems:
        problems = ProblemRegistry(variant_mode=args.enable_problem_variants).get_problem_ids()
        print("Use variant mode to run tasks")
    else:
        # Static Mode: Get All Problems
        problems = ProblemRegistry().PROBLEM_REGISTRY
        print("Use standard mode to run tasks")
```




<h2 id="📂project-structure">📂 Project Structure</h2>

<summary><code>aiopslab</code></summary>
<details>
  <summary>Generators</summary>
  <pre>
  generators - the problem generators for aiopslab
  ├── fault - the fault generator organized by fault injection level
  │   ├── base.py
  │   ├── inject_app.py
  │  ...
  │   └── inject_virtual.py
  └── workload - the workload generator organized by workload type
      └── wrk.py - wrk tool interface
  </pre>
</details>

<details>
  <summary>Orchestrator</summary>
  <pre>
  orchestrator
  ├── orchestrator.py - the main orchestration engine
  ├── parser.py - parser for agent responses
  ├── evaluators - eval metrics in the system
  │   ├── prompts.py - prompts for LLM-as-a-Judge
  │   ├── qualitative.py - qualitative metrics
  │   └── quantitative.py - quantitative metrics
  ├── problems - problem definitions in aiopslab
  │   ├── k8s_target_port_misconfig - e.g., A K8S TargetPort misconfig problem
  │  ...
  │   └── registry.py
  ├── actions - actions that agents can perform organized by AIOps task type
  │   ├── base.py
  │   ├── detection.py
  │   ├── localization.py
  │   ├── analysis.py
  │   └── mitigation.py
  └── tasks - individual AIOps task definition that agents need to solve
      ├── base.py
      ├── detection.py
      ├── localization.py
      ├── analysis.py
      └── mitigation.py
  </pre>
</details>

<details>
  <summary>Service</summary>
  <pre>
  service
  ├── apps - interfaces/impl. of each app
  ├── helm.py - helm interface to interact with the cluster
  ├── kubectl.py - kubectl interface to interact with the cluster
  ├── shell.py - shell interface to interact with the cluster
  ├── metadata - metadata and configs for each apps
  └── telemetry - observability tools besides observer, e.g., in-memory log telemetry for the agent
  </pre>
</details>

<details>
  <summary>Observer</summary>
  <pre>
  observer
  ├── filebeat - Filebeat installation
  ├── logstash - Logstash installation
  ├── prometheus - Prometheus installation
  ├── log_api.py - API to store the log data on disk
  ├── metric_api.py - API to store the metrics data on disk
  └── trace_api.py - API to store the traces data on disk
  </pre>
</details>

<details>
  <summary>Utils</summary>
  <pre>
  ├── config.yml - aiopslab configs
  ├── config.py - config parser
  ├── paths.py - paths and constants
  ├── session.py - aiopslab session manager
  └── utils
      ├── actions.py - helpers for actions that agents can perform
      ├── cache.py - cache manager
      └── status.py - aiopslab status, error, and warnings
  </pre>
</details>

<summary><code>cli.py</code>: A command line interface to interact with AIOpsLab, e.g., used by human operators.</summary>


<h2 id="📄how-to-cite">📄 How to Cite</h2>

```bibtex
@inproceedings{
chen2025aiopslab,
title={{AIO}psLab: A Holistic Framework to Evaluate {AI} Agents for Enabling Autonomous Clouds},
author={Yinfang Chen and Manish Shetty and Gagan Somashekar and Minghua Ma and Yogesh Simmhan and Jonathan Mace and Chetan Bansal and Rujia Wang and Saravan Rajmohan},
booktitle={Eighth Conference on Machine Learning and Systems},
year={2025},
url={https://openreview.net/forum?id=3EXBLwGxtq}
}
@inproceedings{shetty2024building,
  title = {Building AI Agents for Autonomous Clouds: Challenges and Design Principles},
  author = {Shetty, Manish and Chen, Yinfang and Somashekar, Gagan and Ma, Minghua and Simmhan, Yogesh and Zhang, Xuchao and Mace, Jonathan and Vandevoorde, Dax and Las-Casas, Pedro and Gupta, Shachee Mishra and Nath, Suman and Bansal, Chetan and Rajmohan, Saravan},
  year = {2024},
  booktitle = {Proceedings of 15th ACM Symposium on Cloud Computing},
}
```

## Code of Conduct

This project has adopted the [Microsoft Open Source Code of Conduct](https://opensource.microsoft.com/codeofconduct/). For more information see the [Code of Conduct FAQ](https://opensource.microsoft.com/codeofconduct/faq/) or contact [opencode@microsoft.com](mailto:opencode@microsoft.com) with any additional questions or comments.


## License

Copyright (c) Microsoft Corporation. All rights reserved.

Licensed under the [MIT](LICENSE.txt) license.


### Trademarks

This project may contain trademarks or logos for projects, products, or services. Authorized use of Microsoft trademarks or logos is subject to and must follow [Microsoft’s Trademark & Brand Guidelines](https://www.microsoft.com/en-us/legal/intellectualproperty/trademarks). Use of Microsoft trademarks or logos in modified versions of this project must not cause confusion or imply Microsoft sponsorship. Any use of third-party trademarks or logos is subject to those third-party’s policies.<|MERGE_RESOLUTION|>--- conflicted
+++ resolved
@@ -248,8 +248,6 @@
 env.close()
 ```
 
-<<<<<<< HEAD
-=======
 The default observation is a dictionary containing:
 
 - `state`: concatenated task description, instructions, and most recent
@@ -266,7 +264,6 @@
 environment at an alternative repository of ground-truth traces.
 
 
->>>>>>> 9984aeab
     3. **Start the problem**: Start the problem by calling the `start_problem` method. You can specify the maximum number of steps too:
     
         ```python
