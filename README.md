--- conflicted
+++ resolved
@@ -27,13 +27,7 @@
 <h2 id="📦installation">📦 Installation</h2>
 
 ### Requirements
-<<<<<<< HEAD
-For specific platform and troubleshooting instructions, please see [SETUP.md](./SETUP.md).
-=======
-- Python >= 3.11
-- [Helm](https://helm.sh/)
-- Additional requirements depend on the deployment option selected, which is explained in the next section
->>>>>>> 9647e91f
+
 
 Recommended installation:
 ```bash
@@ -123,397 +117,6 @@
 
 You can check the running status of the cluster using [k9s](https://k9scli.io/) or other cluster monitoring tools conveniently.
 
-<<<<<<< HEAD
-## 🔧 Azure OpenAI Integration Setup
-
-This section documents the modifications needed to run AIOpsLab with Azure OpenAI instead of standard OpenAI.
-
-### Prerequisites for Azure OpenAI
-
-1. **Azure OpenAI Resource**: You need an Azure OpenAI resource with a deployed model (e.g., GPT-4)
-2. **Environment Configuration**: Set up proper environment variables for Azure OpenAI authentication
-
-### Environment Configuration
-
-Create a `.env` file in the project root with your Azure OpenAI credentials:
-
-```bash
-# Environment variables for AIOpsLab - Azure OpenAI Configuration
-OPENAI_API_KEY="your-azure-openai-api-key"
-OPENAI_API_BASE="https://your-resource-name.openai.azure.com/"
-OPENAI_API_TYPE="azure"
-OPENAI_API_VERSION="2025-01-01-preview"
-AZURE_OPENAI_ENDPOINT="https://your-resource-name.openai.azure.com/"
-AZURE_OPENAI_DEPLOYMENT_NAME="gpt-4"
-```
-
-### Required Code Modifications
-
-The following files have been modified to support Azure OpenAI:
-
-#### 1. **LLM Client Updates** (`clients/utils/llm.py`)
-- Added Azure OpenAI client support alongside standard OpenAI
-- Automatic detection of Azure vs standard OpenAI based on environment variables
-- Proper model name mapping for Azure deployments
-
-#### 2. **Evaluation System Updates** (`aiopslab/orchestrator/evaluators/qualitative.py`)
-- Fixed authentication to use `OPENAI_API_KEY` instead of `OPENAI_KEY`
-- Added Azure OpenAI support for qualitative evaluation
-- Proper error handling for Azure endpoints
-
-#### 3. **Storage Class Fixes** (`fix-storage-classes.yaml`)
-Added missing storage classes required for MongoDB pods:
-```yaml
-# Created storage classes: geo-storage, profile-storage, rate-storage, 
-# recommendation-storage, reservation-storage, user-storage
-# All pointing to openebs.io/local provisioner
-```
-
-#### 4. **Environment Loading**
-Load environment variables in PowerShell:
-```powershell
-Get-Content .env | ForEach-Object { 
-    if($_ -match '^([^#][^=]+)=(.+)$') { 
-        $name = $matches[1]; $value = $matches[2].Trim('"'); 
-        [Environment]::SetEnvironmentVariable($name, $value, 'Process') 
-    } 
-}
-```
-
-### Running with Azure OpenAI
-
-1. **Set up environment variables** (load `.env` file as shown above)
-2. **Enable qualitative evaluation** in `config.yml`:
-   ```yaml
-   qualitative_eval: true
-   ```
-3. **Run agents normally**:
-   ```bash
-   # GPT Agent
-   poetry run python clients/gpt.py
-   
-   # Flash Agent (single scenario)
-   poetry run python test_flash_single.py
-   
-   # Flash Agent (all scenarios)
-   poetry run python clients/flash.py
-   ```
-
-### Troubleshooting Common Issues
-
-#### Storage Issues
-If pods get stuck in `Pending` state due to PVC issues:
-```bash
-kubectl apply -f AIOpsLab/troubleshooting/fix-storage-classes.yaml
-```
-
-#### Azure OpenAI Authentication Errors
-- Verify API key is correct and not expired
-- Ensure deployment name matches your Azure OpenAI Studio deployment
-- Check that API version is supported
-
-#### Environment Variable Loading
-Make sure to reload environment variables in each new PowerShell session:
-```powershell
-# Load from .env file
-Get-Content .env | ForEach-Object { if($_ -match '^([^#][^=]+)=(.+)$') { [Environment]::SetEnvironmentVariable($matches[1], $matches[2].Trim('"'), 'Process') } }
-```
-
-### Logging and Debugging
-
-Save agent execution logs for analysis:
-```powershell
-# Save output to file
-poetry run python clients/gpt.py > gpt_output.log 2>&1
-
-# Save with display (using Tee-Object)
-poetry run python test_flash_single.py | Tee-Object -FilePath flash_output.log
-```
-
-**Security Note**: The `.gitignore` file has been updated to exclude all log files and environment files to prevent accidental commit of sensitive information.
-
-## 🔧 Complete Setup and Troubleshooting Guide
-
-This section documents all the changes and fixes needed to run AIOpsLab successfully on Windows with kind cluster and Azure OpenAI.
-
-### 📋 Prerequisites Checklist
-
-Before starting, ensure you have:
-- ✅ Python 3.11+ installed
-- ✅ Poetry installed and configured
-- ✅ Docker Desktop running
-- ✅ kind installed and available in PATH
-- ✅ kubectl installed and available in PATH
-- ✅ Helm installed and available in PATH
-- ✅ Azure OpenAI resource with deployed model (e.g., GPT-4)
-
-### 🚀 Complete Setup Steps
-
-#### 1. **Initial Repository Setup**
-```bash
-# Clone with submodules
-git clone --recurse-submodules <repository-url>
-cd AIOpsLab
-
-# Install dependencies
-poetry install
-poetry shell
-```
-
-#### 2. **Kubernetes Cluster Setup**
-```bash
-# Create kind cluster (choose based on your architecture)
-kind create cluster --config kind/kind-config-x86.yaml  # for x86
-# OR
-kind create cluster --config kind/kind-config-arm.yaml  # for ARM
-
-# Verify cluster is running
-kubectl cluster-info
-```
-
-#### 3. **Initialize Git Submodules** (if not done during clone)
-```bash
-git submodule init
-git submodule update
-```
-
-#### 4. **Deploy Core Infrastructure**
-
-**Install Helm and add repositories:**
-```bash
-# Add required Helm repositories
-helm repo add prometheus-community https://prometheus-community.github.io/helm-charts
-helm repo add openebs https://openebs.github.io/charts
-helm repo update
-
-# Install OpenEBS (required for storage)
-helm install openebs openebs/openebs --namespace openebs --create-namespace
-```
-
-**Install Prometheus monitoring stack:**
-```bash
-helm install prometheus prometheus-community/kube-prometheus-stack --namespace monitoring --create-namespace
-```
-
-#### 5. **Fix Storage Class Issues**
-
-Create and apply storage class fix:
-```bash
-# Apply the storage class fix
-kubectl apply -f AIOpsLab/troubleshooting/fix-storage-classes.yaml
-```
-
-The `fix-storage-classes.yaml` file creates the following storage classes:
-- geo-storage
-- profile-storage  
-- rate-storage
-- recommendation-storage
-- reservation-storage
-- user-storage
-
-All pointing to `openebs.io/local` provisioner.
-
-#### 6. **Deploy Hotel Reservation Application**
-```bash
-# Deploy the hotel reservation microservices
-kubectl apply -f aiopslab-applications/hotelReservation/kubernetes/
-```
-
-#### 7. **Environment Configuration**
-
-Create `.env` file with Azure OpenAI credentials:
-```bash
-# .env file content
-OPENAI_API_KEY="your-azure-openai-api-key"
-OPENAI_API_BASE="https://your-resource-name.openai.azure.com/"
-OPENAI_API_TYPE="azure"
-OPENAI_API_VERSION="2025-01-01-preview"
-AZURE_OPENAI_ENDPOINT="https://your-resource-name.openai.azure.com/"
-AZURE_OPENAI_DEPLOYMENT_NAME="gpt-4"
-```
-
-**Load environment variables in PowerShell:**
-```powershell
-Get-Content .env | ForEach-Object { 
-    if($_ -match '^([^#][^=]+)=(.+)$') { 
-        $name = $matches[1]; $value = $matches[2].Trim('"'); 
-        [Environment]::SetEnvironmentVariable($name, $value, 'Process') 
-    } 
-}
-```
-
-#### 8. **Configure AIOpsLab**
-```bash
-cd aiopslab
-cp config.yml.example config.yml
-```
-
-Update `config.yml`:
-- Set `k8s_host: kind` (for kind cluster)
-- Set `k8s_user: <your-username>`
-- Set `qualitative_eval: true` (to enable Azure OpenAI evaluation)
-
-### 🔧 Key Code Modifications Made
-
-#### 1. **Azure OpenAI Support** (`clients/utils/llm.py`)
-- Added detection for Azure vs standard OpenAI configuration
-- Implemented proper Azure OpenAI client initialization
-- Added support for deployment name mapping
-
-#### 2. **Evaluation System Fix** (`aiopslab/orchestrator/evaluators/qualitative.py`)
-- Fixed authentication to use correct environment variable (`OPENAI_API_KEY`)
-- Added Azure OpenAI client support for evaluation system
-- Enhanced error handling for Azure endpoints
-
-#### 3. **Storage Infrastructure** (`fix-storage-classes.yaml`)
-Created missing storage classes required for MongoDB persistence:
-```yaml
-apiVersion: storage.k8s.io/v1
-kind: StorageClass
-metadata:
-  name: geo-storage
-provisioner: openebs.io/local
-# ... (similar for other storage classes)
-```
-
-#### 4. **Security Enhancements** (`.gitignore`)
-Added patterns to exclude sensitive files:
-```gitignore
-# Environment files
-.env*
-!.env.example
-
-# Log files
-*.log
-*_output.log
-
-# Common secret patterns
-*secret*
-*key*
-*token*
-```
-
-### 🧪 Testing Agent Execution
-
-#### Test GPT Agent:
-```bash
-# Load environment first
-Get-Content .env | ForEach-Object { if($_ -match '^([^#][^=]+)=(.+)$') { [Environment]::SetEnvironmentVariable($matches[1], $matches[2].Trim('"'), 'Process') } }
-
-# Run GPT agent
-poetry run python clients/gpt.py
-```
-
-#### Test Flash Agent (single scenario):
-```bash
-# Run single Flash scenario
-poetry run python test_flash_single.py
-```
-
-#### Test Flash Agent (all scenarios):
-```bash
-# Run all Flash scenarios
-poetry run python clients/flash.py
-```
-
-### 🐛 Common Issues and Solutions
-
-#### **Pod Stuck in Pending State**
-**Problem**: MongoDB pods stuck in Pending due to missing storage classes
-**Solution**: Apply storage class fix
-```bash
-kubectl apply -f fix-storage-classes.yaml
-```
-
-#### **Azure OpenAI Authentication Errors**
-**Problem**: "Invalid API key" or "Resource not found"
-**Solution**: 
-- Verify API key is correct and active
-- Ensure deployment name matches Azure OpenAI Studio
-- Check API version compatibility
-
-#### **Environment Variables Not Loading**
-**Problem**: Azure OpenAI credentials not recognized
-**Solution**: Reload environment in each new PowerShell session:
-```powershell
-Get-Content .env | ForEach-Object { if($_ -match '^([^#][^=]+)=(.+)$') { [Environment]::SetEnvironmentVariable($matches[1], $matches[2].Trim('"'), 'Process') } }
-```
-
-#### **Git Submodules Missing**
-**Problem**: Application deployments fail due to missing charts
-**Solution**: Initialize and update submodules:
-```bash
-git submodule init
-git submodule update
-```
-
-#### **Helm Chart Dependencies**
-**Problem**: Charts fail to install due to missing repositories
-**Solution**: Add and update Helm repositories:
-```bash
-helm repo add prometheus-community https://prometheus-community.github.io/helm-charts
-helm repo add openebs https://openebs.github.io/charts
-helm repo update
-```
-
-### 📊 Verification Commands
-
-Check cluster status:
-```bash
-# Check all pods are running
-kubectl get pods --all-namespaces
-
-# Check storage classes
-kubectl get storageclass
-
-# Check persistent volume claims
-kubectl get pvc --all-namespaces
-
-# Monitor pod status with watch
-kubectl get pods -w
-```
-
-Check Helm deployments:
-```bash
-# List all Helm releases
-helm list --all-namespaces
-
-# Check Prometheus status
-helm status prometheus -n monitoring
-
-# Check OpenEBS status  
-helm status openebs -n openebs
-```
-
-### 📝 Logging and Output Capture
-
-Save agent execution logs:
-```powershell
-# Save with output display
-poetry run python clients/gpt.py | Tee-Object -FilePath gpt_output.log
-
-# Save without display  
-poetry run python test_flash_single.py > flash_output.log 2>&1
-```
-
-### 🔒 Security Best Practices
-
-1. **Never commit sensitive files**: `.env`, log files, and API keys are excluded via `.gitignore`
-2. **Check git status before commits**: Verify no secrets are staged
-3. **Use environment variables**: Store all credentials in `.env` file
-4. **Review logs before sharing**: Use search tools to check for sensitive data
-=======
-To browse your logged `session_id` values in the W&B app as a table:
-
-1. Make sure you have W&B installed and configured.
-2. Set the USE_WANDB environment variable:
-    ```bash
-    # Add to your .env file
-    echo "USE_WANDB=true" >> .env
-    ```
-3. In the W&B web UI, open any run and click Tables → Add Query Panel.
-4. In the key field, type `runs.summary` and click `Run`, then you will see the results displayed in a table format.
->>>>>>> 9647e91f
 
 <h2 id="⚙️usage">⚙️ Usage</h2>
 
