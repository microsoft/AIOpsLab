--- conflicted
+++ resolved
@@ -156,220 +156,7 @@
             if cache_result is not None:
                 return cache_result
 
-<<<<<<< HEAD
-        # Check if using Azure OpenAI
-        if os.getenv("OPENAI_API_TYPE") == "azure":
-            from openai import AzureOpenAI
-            azure_endpoint = os.getenv("AZURE_OPENAI_ENDPOINT")
-            if not azure_endpoint:
-                raise ValueError("AZURE_OPENAI_ENDPOINT environment variable is required for Azure OpenAI")
-            client = AzureOpenAI(
-                api_key=os.getenv("OPENAI_API_KEY"),
-                api_version=os.getenv("OPENAI_API_VERSION", "2023-12-01-preview"),
-                azure_endpoint=azure_endpoint
-            )
-            model_name = os.getenv("AZURE_OPENAI_DEPLOYMENT_NAME", "gpt-4")  # Use your Azure deployment name
-        else:
-            client = OpenAI(api_key=os.getenv("OPENAI_API_KEY"))
-            model_name = "gpt-4-turbo-2024-04-09"
-            
-        try:
-            response = client.chat.completions.create(
-                messages=payload,  # type: ignore
-                model=model_name,
-=======
-        client = OpenAI(api_key=os.getenv("DEEPSEEK_API_KEY"),
-                        base_url="https://api.deepseek.com")
-        try:
-            response = client.chat.completions.create(
-                messages=payload,  # type: ignore
-                model="deepseek-reasoner",
-                max_tokens=1024,
-                stop=[],
-            )
 
-        except Exception as e:
-            print(f"Exception: {repr(e)}")
-            raise e
-
-        return [c.message.content for c in response.choices]  # type: ignore
-
-    def run(self, payload: list[dict[str, str]]) -> list[str]:
-        response = self.inference(payload)
-        if self.cache is not None:
-            self.cache.add_to_cache(payload, response)
-            self.cache.save_cache()
-        return response
-
-
-class QwenClient:
-    """Abstraction for Qwen's model. Some Qwen models only support streaming output."""
-
-    def __init__(self):
-        self.cache = Cache()
-
-    def inference(self, payload: list[dict[str, str]]) -> list[str]:
-        if self.cache is not None:
-            cache_result = self.cache.get_from_cache(payload)
-            if cache_result is not None:
-                return cache_result
-
-        client = OpenAI(api_key=os.getenv("DASHSCOPE_API_KEY"),
-                        base_url="https://dashscope.aliyuncs.com/compatible-mode/v1")
-        try:
-            # TODO: Add constraints for the input context length
-            response = client.chat.completions.create(
-                messages=payload,  # type: ignore
-                model="qwq-32b",
-                max_tokens=1024,
-                n=1,
-                timeout=60,
-                stop=[],
-                stream=True
-            )
-        except Exception as e:
-            print(f"Exception: {repr(e)}")
-            raise e
-
-        reasoning_content = ""
-        answer_content = ""
-        is_answering = False
-
-        for chunk in response:
-            if not chunk.choices:
-                print("\nUsage:")
-                print(chunk.usage)
-            else:
-                delta = chunk.choices[0].delta
-                if hasattr(delta, 'reasoning_content') and delta.reasoning_content != None:
-                    reasoning_content += delta.reasoning_content
-                else:
-                    if delta.content != "" and is_answering is False:
-                        is_answering = True
-                    answer_content += delta.content
-
-        return [answer_content]
-
-    def run(self, payload: list[dict[str, str]]) -> list[str]:
-        response = self.inference(payload)
-        if self.cache is not None:
-            self.cache.add_to_cache(payload, response)
-            self.cache.save_cache()
-        return response
-
-
-class vLLMClient:
-    """Abstraction for local LLM models."""
-
-    def __init__(self,
-                 model="Qwen/Qwen2.5-Coder-3B-Instruct",
-                 repetition_penalty=1.0,
-                 temperature=1.0,
-                 top_p=0.95,
-                 max_tokens=1024):
-        self.cache = Cache()
-        self.model = model
-        self.repetition_penalty = repetition_penalty
-        self.temperature = temperature
-        self.top_p = top_p
-        self.max_tokens = max_tokens
-
-    def inference(self, payload: list[dict[str, str]]) -> list[str]:
-        if self.cache is not None:
-            cache_result = self.cache.get_from_cache(payload)
-            if cache_result is not None:
-                return cache_result
-
-        client = OpenAI(api_key="EMPTY", base_url="http://localhost:8000/v1")
-        try:
-            response = client.chat.completions.create(
-                messages=payload,  # type: ignore
-                model=self.model,
-                max_tokens=self.max_tokens,
-                temperature=self.temperature,
-                top_p=self.top_p,
-                frequency_penalty=0.0,
-                presence_penalty=0.0,
-                n=1,
-                timeout=60,
-                stop=[],
-            )
-        except Exception as e:
-            print(f"Exception: {repr(e)}")
-            raise e
-
-        return [c.message.content for c in response.choices]  # type: ignore
-
-    def run(self, payload: list[dict[str, str]]) -> list[str]:
-        response = self.inference(payload)
-        if self.cache is not None:
-            self.cache.add_to_cache(payload, response)
-            self.cache.save_cache()
-        return response
-
-
-class OpenRouterClient:
-    """Abstraction for OpenRouter API with support for multiple models."""
-
-    def __init__(self, model="anthropic/claude-3.5-sonnet"):
-        self.cache = Cache()
-        self.model = model
-
-    def inference(self, payload: list[dict[str, str]]) -> list[str]:
-        if self.cache is not None:
-            cache_result = self.cache.get_from_cache(payload)
-            if cache_result is not None:
-                return cache_result
-
-        client = OpenAI(
-            api_key=os.getenv("OPENROUTER_API_KEY"),
-            base_url="https://openrouter.ai/api/v1"
-        )
-        try:
-            response = client.chat.completions.create(
-                messages=payload,  # type: ignore
-                model=self.model,
-                max_tokens=1024,
-                temperature=0.5,
-                top_p=0.95,
-                frequency_penalty=0.0,
-                presence_penalty=0.0,
-                n=1,
-                timeout=60,
-                stop=[],
-            )
-        except Exception as e:
-            print(f"Exception: {repr(e)}")
-            raise e
-
-        return [c.message.content for c in response.choices]  # type: ignore
-
-    def run(self, payload: list[dict[str, str]]) -> list[str]:
-        response = self.inference(payload)
-        if self.cache is not None:
-            self.cache.add_to_cache(payload, response)
-            self.cache.save_cache()
-        return response
-
-
-class LLaMAClient:
-    """Abstraction for Meta's LLaMA-3 model."""
-
-    def __init__(self):
-        self.cache = Cache()
-
-    def inference(self, payload: list[dict[str, str]]) -> list[str]:
-        if self.cache is not None:
-            cache_result = self.cache.get_from_cache(payload)
-            if cache_result is not None:
-                return cache_result
-
-        client = Groq(api_key=os.getenv("GROQ_API_KEY"))
-        try:
-            response = client.chat.completions.create(
-                messages=payload,
-                model="llama-3.1-8b-instant",
->>>>>>> 9647e91f
                 max_tokens=1024,
                 temperature=0.5,
                 top_p=0.95,
